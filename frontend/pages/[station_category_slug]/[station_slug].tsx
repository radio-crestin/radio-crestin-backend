--- conflicted
+++ resolved
@@ -118,12 +118,11 @@
 export async function getServerSideProps(context: any) {
   context.res.setHeader(
     'Cache-Control',
-    'public, s-maxage=10, stale-while-revalidate=59'
-  )
+    'public, s-maxage=10, stale-while-revalidate=59',
+  );
   const stations_metadata = await getStationsMetadata();
 
   const {station_category_slug, station_slug} = context.query;
-<<<<<<< HEAD
 
   const stationData = stations_metadata.stations.find(
     station => station.slug === station_slug,
@@ -133,9 +132,6 @@
       notFound: true,
     };
   }
-
-=======
->>>>>>> bfbcdaa1
   return {
     props: {
       stations_metadata,
