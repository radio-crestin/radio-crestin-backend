import React from 'react';
import dynamic from 'next/dynamic';
import {isMobile} from 'react-device-detect';
import Link from 'next/link';

import {Station, StationGroup} from 'types';
import {CONSTANTS} from '../../lib/constants';
import {AspectRatio, Box, Center, Grid, GridItem, Text} from '@chakra-ui/react';
import {ImageWithFallback} from '../ImageWithFallback/ImageWithFallback';

const StationMetadata = dynamic(
  () => import('@/components/StationMetadata/StationMetadata'),
  {ssr: false},
);

<<<<<<< HEAD
const StationItem = ({station}: {station: Station}) => {
=======
const StationItem = ({
                       station,
                       priority
                     }: { station: Station, priority: boolean }) => {
>>>>>>> e62be52f
  return (
    <Box position={'relative'} role="group">
      <AspectRatio position={'relative'} ratio={1}>
        <Box
          borderRadius={{base: '20px', lg: '41px'}}
          position={'relative'}
          overflow={'hidden'}
          height={250}
          width={250}>
          <ImageWithFallback
            src={
              station.now_playing?.song?.thumbnail_url ||
              station.thumbnail_url ||
              CONSTANTS.DEFAULT_COVER
            }
            fallbackSrc={station.thumbnail_url || CONSTANTS.DEFAULT_COVER}
            alt={`${station.title} | Radio Crestin`}
            style={{
              filter: station?.uptime?.is_up ? 'unset' : 'grayscale(1)',
              objectFit: 'cover',
              width: '100%',
              height: '100%',
            }}
          />
          {!station?.uptime?.is_up && (
            <Box
              position={'absolute'}
              bottom={0}
              width={'100%'}
              height={6}
              display={'flex'}
              justifyContent={'end'}
              alignItems={'center'}
              color={'white'}>
              <Text
                as={'p'}
                bg={'#d52619'}
                py={'1px'}
                px={'6px'}
                borderRadius={30}
                position={'relative'}
                right={'7%'}
                bottom={'10px'}
                fontSize={'0.7rem'}
                fontWeight={'400'}>
                offline
              </Text>
            </Box>
          )}
        </Box>
      </AspectRatio>
      {!isMobile && <StationMetadata {...station} />}
      <Center mt={3}>
        <Text fontSize="sm" fontWeight="300" noOfLines={1} mt={'-3px'}>
          {station.title}
        </Text>
      </Center>
    </Box>
  );
};

export default function StationList({
                                      station_group,
                                      stations,
                                    }: {
  station_group: StationGroup;
  stations: Station[];
}) {
  return (
    <Center>
      <Grid
        w="91%"
        mt={1}
        templateColumns={{
          base: 'repeat(2, 1fr)',
          md: 'repeat(4, 1fr)',
          lg: 'repeat(5, 1fr)',
          xl: 'repeat(5, 1fr)',
        }}
        gap={9}>
        {Object.values(stations).length > 0 ? (
          Object.values(stations).map((station: Station, index): any => (
            <GridItem as="button" key={station.id}>
              <Link
                prefetch={false}
                href={`/${encodeURIComponent(
                  station_group?.slug,
                )}/${encodeURIComponent(station.slug)}`}
                scroll={false}
                passHref>
                <StationItem station={station} />
              </Link>
            </GridItem>
          ))
        ) : (
          <GridItem as="div" colSpan={5}>
            <Text w={'100%'}>
              Nu există nici o stație în această categorie.
            </Text>
          </GridItem>
        )}
      </Grid>
    </Center>
  );
}<|MERGE_RESOLUTION|>--- conflicted
+++ resolved
@@ -13,14 +13,10 @@
   {ssr: false},
 );
 
-<<<<<<< HEAD
-const StationItem = ({station}: {station: Station}) => {
-=======
 const StationItem = ({
                        station,
                        priority
-                     }: { station: Station, priority: boolean }) => {
->>>>>>> e62be52f
+                     }: { station: Station, priority?: boolean }) => {
   return (
     <Box position={'relative'} role="group">
       <AspectRatio position={'relative'} ratio={1}>
